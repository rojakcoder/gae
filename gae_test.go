package gae

import (
	"encoding/json"
	"errors"
	"fmt"
<<<<<<< HEAD
=======
	"golang.org/x/net/context"
	"google.golang.org/appengine"
	"google.golang.org/appengine/aetest"
	"google.golang.org/appengine/datastore"
	"net/http"
	"net/http/httptest"
>>>>>>> f5573e20
	"regexp"
	"testing"
	"time"

	"golang.org/x/net/context"
	"google.golang.org/appengine/aetest"
	"google.golang.org/appengine/datastore"
)

type Dummy struct {
	Codes map[int]int
}

func (this Dummy) Key() *datastore.Key { return nil }

func (this Dummy) MakeKey(ctx context.Context) *datastore.Key {
	return datastore.NewIncompleteKey(ctx, "Dummy", nil)
}

func (this Dummy) SetKey(key *datastore.Key) error { return nil }

func (this Dummy) Update(m Model) error { return nil }

func (this Dummy) ValidationError() []string { return make([]string, 0) }

type Ointment struct {
	KeyID  *datastore.Key `json:"id"`
	Batch  int            `json:"batch"`
	Expiry DateTime
	Name   string
}

func (this *Ointment) Key() *datastore.Key {
	return this.KeyID
}

func (this *Ointment) MakeKey(ctx context.Context) *datastore.Key {
	if this.KeyID == nil {
		this.KeyID = datastore.NewIncompleteKey(ctx, "Ointment", nil)
	}
	return this.KeyID
}

func (this *Ointment) Presave() {
	this.Expiry = DateTime{this.Expiry.AddDate(0, -1, 0)}
}

func (this *Ointment) SetKey(key *datastore.Key) error {
	if key == nil {
		return ErrNilKey
	}
	this.KeyID = key
	return nil
}

func (this *Ointment) Update(m Model) error {
	that, ok := m.(*Ointment)
	if !ok {
		return ErrWrongType
	}
	this.Batch = that.Batch
	this.Expiry = that.Expiry
	this.Name = that.Name
	return nil
}

func (this *Ointment) ValidationError() []string {
	msg := make([]string, 0, 1)
	if this.Name == "" {
		msg = append(msg, "Name is required")
	}
	return msg
}

func TestJSON(t *testing.T) {
	ctx, done, err := aetest.NewContext()
	if err != nil {
		t.Fatal(err)
	}
	defer done()

	//conversion of empty instance
	m1 := Ointment{}
	j, err := json.Marshal(&m1)
	if err != nil {
		t.Error("Error converting to JSON")
	}
	js := string(j)

	exp := `"id":null`
	re := regexp.MustCompile(exp)
	if !re.MatchString(js) {
		t.Errorf("JSON id is not null. Expected %v, got %v\n", exp, js)
	}

	exp = `"KeyID":`
	re = regexp.MustCompile(exp)
	if re.MatchString(js) {
		t.Error("KeyID present in JSON:", js)
	}

	exp = `"batch":0`
	re = regexp.MustCompile(exp)
	if !re.MatchString(js) {
		t.Errorf("JSON batch is not 0. Expected %v, got %v\n", exp, js)
	}

	exp = `"Expiry":""`
	re = regexp.MustCompile(exp)
	if !re.MatchString(js) {
		t.Errorf("JSON Expiry is not empty. Expected %v, got %v\n", exp, js)
	}

	exp = `"Name":""`
	re = regexp.MustCompile(exp)
	if !re.MatchString(js) {
		t.Errorf("JSON Name is not empty. Expected %v, got %v\n", exp, js)
	}

	//parsing of empty JSON
	var o1 Ointment
	err = json.Unmarshal(j, &o1)

	if o1.KeyID != nil {
		t.Error("Object KeyID is not empty:", o1.KeyID)
	}
	if o1.Batch != 0 {
		t.Error("Object.Batch is not 0:", o1.Batch)
	}
	if !o1.Expiry.IsZero() {
		t.Error("Object.Expiry is not zero:", o1.Expiry)
	}
	if o1.Name != "" {
		t.Error("Object.Name is not empty:", o1.Name)
	}

	//conversion of non-empty instance
	sgt, _ := time.LoadLocation("Asia/Singapore")
	t2 := DateTime{time.Date(2016, 07, 06, 14, 39, 0, 0, sgt)}
	m2 := &Ointment{
		nil,
		43,
		t2,
		"Lion",
	}
	m2.MakeKey(ctx)
	j, err = json.Marshal(m2)
	if err != nil {
		t.Error("Failed to convert Ointment JSON", err)
	}
	js = string(j)

	exp = `"id":"[A-Za-z0-9-]{34,}"`
	re = regexp.MustCompile(exp)
	if !re.MatchString(js) {
		t.Errorf("JSON ID is not set. Expected %v, got %v\n", exp, js)
	}

	exp = fmt.Sprintf(`"batch":%v`, m2.Batch)
	re = regexp.MustCompile(exp)
	if !re.MatchString(js) {
		t.Errorf("JSON batch is not set. Expected %v, got %v\n", exp, js)
	}

	exp = `"Expiry":"2016-07-06T14:39:00\+08:00"`
	re = regexp.MustCompile(exp)
	if !re.MatchString(js) {
		t.Errorf("JSON Expiry is not set. Expected %v, got %v\n", exp, js)
	}

	exp = fmt.Sprintf(`"Name":"%v"`, m2.Name)
	re = regexp.MustCompile(exp)
	if !re.MatchString(js) {
		t.Errorf("JSON Name is not set. Expected %v, got %v\n", exp, js)
	}

	//parsing of non-empty JSON
	o2 := &Ointment{}
	err = json.Unmarshal(j, o2)
	if err != nil {
		t.Error("Failed to convert JSON to Ointment", err)
	}

	if o2.Batch != m2.Batch {
		t.Errorf("Expected object.Batch %v; got %v", m2.Batch, o2.Batch)
	}
	if !o2.Expiry.Equal(m2.Expiry) {
		t.Errorf("Expected object.Expiry %v; got %v", m2.Expiry, o2.Expiry)
	}
	if o2.Name != m2.Name {
		t.Errorf("Expected object.Name %v; got %v", m2.Name, o2.Name)
	}
}

func TestSaveLoadDelete(t *testing.T) {
	ctx, done, err := aetest.NewContext()
	if err != nil {
		t.Fatal(err)
	}
	defer done()

	m1 := Ointment{
		Batch:  0,
		Expiry: DateTime{},
		Name:   "",
	}

	if m1.Key() != nil {
		t.Error("key should be nil by default")
	}
	m1.MakeKey(ctx)
	if m1.Key() == nil {
		t.Error("key should be set by MakeKey")
	}

	t2, _ := time.Parse(time.RFC3339, "2007-06-05T16:03:02+08:00")
	m2 := &Ointment{
		nil,
		22,
		DateTime{t2},
		"",
	}

	if err := Save(ctx, m2); err == nil {
		t.Error("Expected validation error but none was encountered")
	}

	m2.Name = "Tiger"

	expiry := m2.Expiry
	if err := Save(ctx, m2); err != nil {
		t.Error("Error saving to Datastore", err.Error())
	}

	//test Presave
	if expiry.Equal(m2.Expiry) {
		t.Error("Expiry field should be modified by Presave")
	}

	if m2.Key() == nil {
		t.Error("Ointment key not set after saving")
	}

	o2 := new(Ointment)
	if err := LoadByKey(ctx, m2.Key(), o2); err != nil {
		t.Error("Error loading Ointment", err)
	}
	if o2.Batch != m2.Batch {
		t.Error("Retrieved Ointment.Batch is different from saved")
	}
	if !o2.Expiry.Equal(m2.Expiry) {
		//Presave reduces Expiry by 1 day
		t.Error("Retrieved Ointment.Expiry is different from saved")
	}
	if o2.Name != m2.Name {
		t.Error("Retrieved Ointment.Name is different from saved")
	}

	DeleteByID(ctx, ReadID(m2))

	o3 := Ointment{}
	if err := LoadByID(ctx, ReadID(m2), &o3); err == nil {
		t.Error("Expected error from not finding entity. Should be deleted already")
	}
}

type Package struct {
	Weight float64
	Type   *Ointment
}

func TestEquality(t *testing.T) {
	t1, _ := time.Parse(time.RFC3339, "2007-06-05T16:03:02+08:00")
	t2, _ := time.Parse(time.RFC3339, "2008-06-05T16:03:02+08:00")
	t3, _ := time.Parse(time.RFC3339, "2009-06-05T16:03:02+08:00")
	o1 := Ointment{nil, 100, DateTime{t1}, "ml"}
	o2 := Ointment{nil, 200, DateTime{t2}, "cc"}
	o1a := Ointment{nil, 100, DateTime{t3}, "ml"}

	if o1 == o2 {
		fmt.Println("o1 is equal to o2")
	} else {
		fmt.Println("o1 is NOT equal to o2")
	}
	if o1 == o1a {
		fmt.Println("o1 is equal to o1a")
	} else {
		fmt.Println("o1 is NOT equal to o1a")
	}

	p1 := Package{12, &o1}
	p2 := Package{12, &o2}
	p1a := Package{12, &o1a}

	if p1 == p2 {
		fmt.Println("p1 is equal to p2")
	} else {
		fmt.Println("p1 is NOT equal to p2")
	}
	if p1 == p1a {
		fmt.Println("p1 is equal to p1a")
	} else {
		fmt.Println("p1 is NOT equal to p1a")
	}

}

func TestDateTime(t *testing.T) {
	t1 := DateTime{time.Time{}}
	j1, _ := t1.MarshalJSON()

	if string(j1) != `""` {
		t.Errorf("expected empty string for zeroed time; got %v", string(j1))
	}

	t1a := DateTime{time.Time{}}
	err := t1a.UnmarshalJSON(([]byte)(`""`))
	if err != nil {
		t.Errorf("error unmarshalling time from empty quotes \"\": %v", err)
	}
	if !t1a.IsZero() {
		t.Errorf("expect time to be zeroed; got %v", t1a)
	}

	t2 := DateTime{time.Now()}
	if t1.Equal(t2) {
		t.Errorf("t1 (%v) should not be equal to t2 (%v)", t1, t2)
	}

	sgt, _ := time.LoadLocation("Asia/Singapore")
	t3 := DateTime{time.Date(2007, 06, 05, 16, 03, 02, 12345678, sgt)}
	j3, _ := t3.MarshalJSON()
	ts3 := `"2007-06-05T16:03:02\+08:00"`
	re := regexp.MustCompile(ts3)
	if !re.MatchString(string(j3)) {
		t.Errorf("expected JSON time to be `%v` (with quotes); got %v", ts3, string(j3))
	}
<<<<<<< HEAD

	//test converting invalid JSON
	t1b := DateTime{time.Time{}}
	err = t1b.UnmarshalJSON([]byte("invalid"))
	if err == nil {
		t.Errorf("expect unmarshalling to return error for empty string")
	}

	//test converting partly invalid JSON (
	t4, err := NewDateTime(`"2016-07-32T10:33:00+08:00"`)
	if err == nil {
		t.Errorf("expect unmarshalling to return error for invalid timestamp; converted to %v", t4)
	} else {
		fmt.Println("err", err)
=======
}

func TestCoverage(t *testing.T) {
	ctx, done, err := aetest.NewContext()
	if err != nil {
		t.Fatal(err)
	}
	defer done()

	//cover DateTime
	jsTime := "ABC"
	dt1 := new(DateTime)
	if err := dt1.UnmarshalJSON(([]byte)(jsTime)); err == nil {
		t.Error("failed to cover DateTime.UnmarshalJSON")
	}

	//cover DeleteByID
	if err := DeleteByID(ctx, "invalid-key"); err == nil {
		t.Error("expected DeleteByID to fail with invalid ID:", "invalid-key")
	}

	//cover LoadByID
	if err := LoadByID(ctx, "invalid-key", &Ointment{}); err == nil {
		t.Error("expected LoadByKey to fail with invalid ID:", "inavlid-key")
	}

	//cover ReadID
	if ReadID(&Ointment{}) != "" {
		t.Error("expected empty string for nil key")
	}

	//cover Save
	if err := Save(ctx, Dummy{}); err == nil {
		t.Error("expected error from saving Dummy")
	}
}

func TestErrors(t *testing.T) {
	//cover EntityNotFoundError
	enfeTests := []struct {
		e    error
		want string
	}{
		{EntityNotFoundError{}, "entity not found"},
		{EntityNotFoundError{Kind: "Assignment"}, "Assignment entity not found"},
		{EntityNotFoundError{"Deadline", errors.New("overdue")}, "Deadline entity not found: overdue"},
	}
	for _, tt := range enfeTests {
		if tt.e.Error() != tt.want {
			t.Errorf("Error string for EntityNotFoundError is different.\n - Expected: %v\n -      Got: %v\n", tt.want, tt.e.Error())
		}
	}

	//cover InvalidError
	ieTests := []struct {
		e    error
		want string
	}{
		{InvalidError{}, "invalid value: "},
		{InvalidError{"Currency expected"}, "invalid value: Currency expected"},
	}
	for _, tt := range ieTests {
		if tt.e.Error() != tt.want {
			t.Errorf("Error string for InvalidError is different.\n - Expected: %v\n -      Got: %v\n", tt.want, tt.e.Error())
		}
	}

	//cover JSONMarshalError
	jmeTests := []struct {
		e    error
		want string
	}{
		{JSONUnmarshalError{}, "unable to parse JSON"},
		{JSONUnmarshalError{Msg: "empty string"}, "unable to parse JSON (empty string)"},
		{JSONUnmarshalError{"numbers only", errors.New("Numbers only")}, "unable to parse JSON (numbers only): Numbers only"},
	}
	for _, tt := range jmeTests {
		if tt.e.Error() != tt.want {
			t.Errorf("Error string for JSONMarshalError is different.\n - Expected: %v\n -      Got: %v\n", tt.want, tt.e.Error())
		}
	}

	//cover MissingError
	meTests := []struct {
		e    error
		want string
	}{
		{MissingError{}, "missing value: "},
		{MissingError{"key"}, "missing value: key"},
	}
	for _, tt := range meTests {
		if tt.e.Error() != tt.want {
			t.Errorf("Error string for MissingError is different.\n - Expected: %v\n -      Got: %v\n", tt.want, tt.e.Error())
		}
	}

	//cover ValidityError
	veTests := []struct {
		e    error
		want string
	}{
		{ValidityError{}, "validation error: "},
		{ValidityError{"Name is required"}, "validation error: Name is required"},
	}
	for _, tt := range veTests {
		if tt.e.Error() != tt.want {
			t.Errorf("Error string for ValidityError is different.\n - Expected: %v\n -      Got: %v\n", tt.want, tt.e.Error())
		}
	}
}

func TestServerFuncs(t *testing.T) {
	inst, err := aetest.NewInstance(nil)
	if err != nil {
		t.Fatalf("Failed to create instance: %v", err)
	}
	defer inst.Close()

	path := "/"
	r1, err := inst.NewRequest("GET", path, nil)
	if err != nil {
		t.Fatalf("Failed to create request for %v: %v", path, err)
	}

	//test PrepPageParams
	limit, cursor := PrepPageParams(r1.URL.Query())
	if limit != 50 {
		t.Errorf("expected default limit value 50; got %v", limit)
	}
	if cursor != "" {
		t.Errorf("expected cursor to be empty; got %v", cursor)
	}

	path = "/?ipp=300&cursor=abc"
	r2, err := inst.NewRequest("GET", path, nil)
	if err != nil {
		t.Fatalf("Failed to create request for %v: %v", path, err)
	}

	limit, cursor = PrepPageParams(r2.URL.Query())
	if limit != 300 {
		t.Errorf("expected specified limit value 300; got %v", limit)
	}
	if cursor != "abc" {
		t.Errorf("expected cursor to be 'abc'; got %v", cursor)
	}

	//test WriteJSON
	w := httptest.NewRecorder()
	WriteJSON(w, &Ointment{}, http.StatusOK)
	if w.Code != 200 {
		t.Errorf("expected response code %v; got %v", 200, w.Code)
	}
	json := "{\"id\":null,\"batch\":0,\"Expiry\":\"\",\"Name\":\"\"}\n"
	if string(w.Body.Bytes()) != json {
		t.Errorf("expected JSON output:\n - %v\ngot:\n - %v", json, string(w.Body.Bytes()))
	}

	w = httptest.NewRecorder()
	WriteJSON(w, &Dummy{}, http.StatusOK)
	if w.Code != 500 {
		t.Errorf("expected response code %v; got %v", 500, w.Code)
	}
	if len(w.Body.Bytes()) != 0 {
		t.Errorf("expected error response body to be empty")
	}
	_, hasHeader := w.HeaderMap[http.CanonicalHeaderKey(HEADER_ERROR)]
	if !hasHeader {
		t.Errorf("expected error response to contain header %v", HEADER_ERROR)
	}

	//test WriteJSONColl
	w = httptest.NewRecorder()
	oints := []Ointment{
		Ointment{},
	}
	coll := make([]Model, len(oints))
	for k, v := range oints {
		coll[k] = &v
	}
	cursor = "cursorabc"
	WriteJSONColl(w, coll, http.StatusOK, cursor)
	if w.Code != 200 {
		t.Errorf("expected response code %v; got %v", 200, w.Code)
	}
	json = "[{\"id\":null,\"batch\":0,\"Expiry\":\"\",\"Name\":\"\"}]\n"
	if string(w.Body.Bytes()) != json {
		t.Errorf("expected JSON output:\n - %v\ngot:\n - %v", json, string(w.Body.Bytes()))
	}
	header, hasHeader := w.HeaderMap[http.CanonicalHeaderKey(HEADER_CURSOR)]
	if !hasHeader {
		t.Errorf("expected response to contain header %v", HEADER_CURSOR)
	}
	if len(header) != 1 {
		t.Errorf("expected response header %v to contain only %v value; got %v", HEADER_CURSOR, 1, len(header))
	}
	if header[0] != cursor {
		t.Errorf("expected response header value %v; got %v", cursor, header)
	}

	w = httptest.NewRecorder()
	dums := []Dummy{Dummy{}}
	coll = make([]Model, len(dums))
	for k, v := range dums {
		coll[k] = &v
	}
	WriteJSONColl(w, coll, http.StatusOK, cursor)
	if w.Code != 500 {
		t.Errorf("expected response code %v; got %v", 500, w.Code)
	}
	if len(w.Body.Bytes()) != 0 {
		t.Errorf("expected error response body to be empty")
	}
	for k, v := range w.Header() {
		fmt.Println(k, " - ", v)
	}
	_, hasHeader = w.HeaderMap[http.CanonicalHeaderKey(HEADER_ERROR)]
	if !hasHeader {
		t.Errorf("expected error response to contain header %v", HEADER_ERROR)
	}
	//test WriteLogRespErr
	c1 := appengine.NewContext(r1)
	w = httptest.NewRecorder()
	WriteLogRespErr(c1, w, http.StatusBadRequest, InvalidError{"Invalid request"})
	if w.Code != 400 {
		t.Errorf("expected response code %v; got %v", 400, w.Code)
	}
	if len(w.Body.Bytes()) != 0 {
		t.Errorf("expected error response body to be empty")
	}
	_, hasHeader = w.HeaderMap[http.CanonicalHeaderKey(HEADER_ERROR)]
	if !hasHeader {
		t.Errorf("expected error response to contain header %v", HEADER_ERROR)
>>>>>>> f5573e20
	}
}<|MERGE_RESOLUTION|>--- conflicted
+++ resolved
@@ -4,20 +4,14 @@
 	"encoding/json"
 	"errors"
 	"fmt"
-<<<<<<< HEAD
-=======
-	"golang.org/x/net/context"
-	"google.golang.org/appengine"
-	"google.golang.org/appengine/aetest"
-	"google.golang.org/appengine/datastore"
 	"net/http"
 	"net/http/httptest"
->>>>>>> f5573e20
 	"regexp"
 	"testing"
 	"time"
 
 	"golang.org/x/net/context"
+	"google.golang.org/appengine"
 	"google.golang.org/appengine/aetest"
 	"google.golang.org/appengine/datastore"
 )
@@ -350,7 +344,6 @@
 	if !re.MatchString(string(j3)) {
 		t.Errorf("expected JSON time to be `%v` (with quotes); got %v", ts3, string(j3))
 	}
-<<<<<<< HEAD
 
 	//test converting invalid JSON
 	t1b := DateTime{time.Time{}}
@@ -363,9 +356,7 @@
 	t4, err := NewDateTime(`"2016-07-32T10:33:00+08:00"`)
 	if err == nil {
 		t.Errorf("expect unmarshalling to return error for invalid timestamp; converted to %v", t4)
-	} else {
-		fmt.Println("err", err)
-=======
+	}
 }
 
 func TestCoverage(t *testing.T) {
@@ -599,6 +590,5 @@
 	_, hasHeader = w.HeaderMap[http.CanonicalHeaderKey(HEADER_ERROR)]
 	if !hasHeader {
 		t.Errorf("expected error response to contain header %v", HEADER_ERROR)
->>>>>>> f5573e20
 	}
 }