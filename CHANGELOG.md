--- conflicted
+++ resolved
@@ -1,6 +1,5 @@
 # Change Log
 
-<<<<<<< HEAD
 ## [0.6.0] - 2016-07-17
 
 ### Added
@@ -9,12 +8,11 @@
 ### Changed
 - Fixed a bug with date unmarshalling that does not handle empty quotes.
 - Achieved 100% coverage on DateTime and methods.
-=======
+
 ## [0.5.2] - 2016-07-07
 
 ### Changed
 - Achieved 100% code coverage.
->>>>>>> f5573e20
 
 ## [0.5.1] - 2016-07-06
 
